--- conflicted
+++ resolved
@@ -66,13 +66,8 @@
         <maven-clean-plugin.version>3.5.0</maven-clean-plugin.version>
         <spotless.version>3.0.0</spotless.version>
         <google-java-format.version>1.30.0</google-java-format.version>
-<<<<<<< HEAD
-        <spotbugs-maven-plugin.version>4.9.7.0</spotbugs-maven-plugin.version>
+        <spotbugs-maven-plugin.version>4.9.8.1</spotbugs-maven-plugin.version>
         <spotbugs.version>4.9.8</spotbugs.version>
-=======
-        <spotbugs-maven-plugin.version>4.9.8.1</spotbugs-maven-plugin.version>
-        <spotbugs.version>4.9.7</spotbugs.version>
->>>>>>> 26bf3066
         <buildnumber.plugin.version>3.2.1</buildnumber.plugin.version>
         <maven.gpg.plugin.version>3.2.8</maven.gpg.plugin.version>
         <asciidoctor.maven.plugin.version>3.2.0</asciidoctor.maven.plugin.version>
